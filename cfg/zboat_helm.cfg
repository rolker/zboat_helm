#!/usr/bin/env python
PACKAGE = "zboat_helm"

from dynamic_reconfigure.parameter_generator_catkin import *

gen = ParameterGenerator()

<<<<<<< HEAD
gen.add("speed_limiter",        double_t, 0, "Limit speed for tight quaters.",                  0.15, 0.0, 1.0)
=======
gen.add("speed_limiter",        double_t, 0, "Limit speed for tight quaters.",                  0.1, 0.0, 1.0)
gen.add("magnetic_declination", double_t, 0, "Difference between magnetic and true north.",                  0.0, -180.0, 180.0)
>>>>>>> eb4e7723

exit(gen.generate(PACKAGE, "zboat_helm", "zboat_helm"))
<|MERGE_RESOLUTION|>--- conflicted
+++ resolved
@@ -5,11 +5,7 @@
 
 gen = ParameterGenerator()
 
-<<<<<<< HEAD
-gen.add("speed_limiter",        double_t, 0, "Limit speed for tight quaters.",                  0.15, 0.0, 1.0)
-=======
-gen.add("speed_limiter",        double_t, 0, "Limit speed for tight quaters.",                  0.1, 0.0, 1.0)
-gen.add("magnetic_declination", double_t, 0, "Difference between magnetic and true north.",                  0.0, -180.0, 180.0)
->>>>>>> eb4e7723
+gen.add("speed_limiter",        double_t, 0, "Limit speed for tight quaters.",                  0.15,    0.0,   1.0)
+gen.add("magnetic_declination", double_t, 0, "Difference between magnetic and true north.",     0.0,  -180.0, 180.0)
 
 exit(gen.generate(PACKAGE, "zboat_helm", "zboat_helm"))
