#!/usr/bin/env python
PACKAGE = "zboat_helm"

from dynamic_reconfigure.parameter_generator_catkin import *

gen = ParameterGenerator()

gen.add("speed_limiter",        double_t, 0, "Limit speed for tight quaters.",                  0.15,    0.0,   1.0)
<<<<<<< HEAD
gen.add("turn_speed_limiter",        double_t, 0, "Limit differential thrust speed.",           0.5,     0.0,   1.0)
=======
gen.add("turn_speed_limiter",   double_t, 0, "Limit speed used for differential turning.",      0.3,     0.0,   1.0)
gen.add("differential_bias",    double_t, 0, "How much to favor fwd thrust while turning.",     0.44,    0.0,   1.0)
>>>>>>> 6199ccaa
gen.add("magnetic_declination", double_t, 0, "Difference between magnetic and true north.",     0.0,  -180.0, 180.0)

exit(gen.generate(PACKAGE, "zboat_helm", "zboat_helm"))
<|MERGE_RESOLUTION|>--- conflicted
+++ resolved
@@ -6,12 +6,8 @@
 gen = ParameterGenerator()
 
 gen.add("speed_limiter",        double_t, 0, "Limit speed for tight quaters.",                  0.15,    0.0,   1.0)
-<<<<<<< HEAD
-gen.add("turn_speed_limiter",        double_t, 0, "Limit differential thrust speed.",           0.5,     0.0,   1.0)
-=======
 gen.add("turn_speed_limiter",   double_t, 0, "Limit speed used for differential turning.",      0.3,     0.0,   1.0)
 gen.add("differential_bias",    double_t, 0, "How much to favor fwd thrust while turning.",     0.44,    0.0,   1.0)
->>>>>>> 6199ccaa
 gen.add("magnetic_declination", double_t, 0, "Difference between magnetic and true north.",     0.0,  -180.0, 180.0)
 
 exit(gen.generate(PACKAGE, "zboat_helm", "zboat_helm"))
