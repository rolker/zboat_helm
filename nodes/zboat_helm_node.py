--- conflicted
+++ resolved
@@ -19,12 +19,8 @@
     def __init__(self):
         self.zboat = zboat_helm.zboat.ZBoat()
         self.pilotingMode = 'standby'
-<<<<<<< HEAD
         self.speed_limiter = 0.15
-=======
-        self.speed_limiter = 0.1
         self.magnetic_declination = 0.0
->>>>>>> eb4e7723
         
     def twistCallback(self,data):
         self.applyThrustRudder(data.twist.linear.x,-data.twist.angular.z)
